#![warn(
    unreachable_pub,
    trivial_casts,
    trivial_numeric_casts,
    unused_extern_crates,
    rust_2018_idioms,
    missing_debug_implementations
)]

use glam::Vec2;
use lazy_static::lazy_static;
use rand::random;
use rayon::prelude::*;
use std::f32::consts::PI;
use log::info;

<<<<<<< HEAD
#[derive(Debug, Clone, Copy)]
=======
#[derive(Clone, Copy, Default)]
>>>>>>> a7b7b035
pub struct Particle {
    x: Vec2,
    v: Vec2,
    f: Vec2,
    rho: f32,
    p: f32,
}

impl Particle {
    pub fn new(x: f32, y: f32) -> Self {
        Self {
            x: Vec2::new(x, y),
            ..Default::default()
        }
    }

    pub fn position(&self) -> Vec2 {
        self.x
    }
}

const REST_DENS: f32 = 300.0;
const GAS_CONST: f32 = 2000.0;
const H: f32 = 16.0;
const HSQ: f32 = H * H;
const MASS: f32 = 2.5;
const VISC: f32 = 200.0;
const DT: f32 = 0.0007;
const EPS: f32 = H;
const BOUND_DAMPING: f32 = -0.5;
pub const WINDOW_WIDTH: u32 = 800 * 2;
pub const WINDOW_HEIGHT: u32 = 600 * 2;
pub const VIEW_WIDTH: f32 = 1.5 * WINDOW_WIDTH as f32;
pub const VIEW_HEIGHT: f32 = 1.5 * WINDOW_HEIGHT as f32;
pub const G: Vec2 = glam::const_vec2!([0.0, -9.81]);

lazy_static! {
    static ref POLY6: f32 = 4.0 / (PI * f32::powf(H, 8.0));
    static ref SPIKY_GRAD: f32 = -10.0 / (PI * f32::powf(H, 5.0));
    static ref VISC_LAP: f32 = 40.0 / (PI * f32::powf(H, 5.0));
}

pub fn init_dam_break(particles: &mut Vec<Particle>, dam_max_particles: usize) {
    let mut y = EPS;
    'outer: while y < (VIEW_HEIGHT - EPS * 2.0) {
        y += H;
        let mut x = VIEW_WIDTH / 10.0;
        while x <= VIEW_WIDTH / 2.5 {
            x += H;
            if particles.len() < dam_max_particles {
                let jitter = random::<f32>();
                particles.push(Particle::new(x + jitter, y));
            } else {
                break 'outer;
            }
        }
    }
    info!("Initialized dam break with {} particles", particles.len());
}

pub fn init_block(particles: &mut Vec<Particle>, max_block_particles: usize) {
    let mut placed = 0;
    let mut y = VIEW_HEIGHT / 1.5 - VIEW_HEIGHT / 10.0;
    'outer: while y < VIEW_HEIGHT / 1.5 + VIEW_HEIGHT / 10.0 {
        y += H * 0.95;
        let mut x = VIEW_WIDTH / 2.0 - VIEW_HEIGHT / 10.0;
        while x < VIEW_WIDTH / 2.0 + VIEW_HEIGHT / 10.0 {
            x += H * 0.95;
            if placed < max_block_particles {
                particles.push(Particle::new(x, y));
                placed += 1;
            } else {
                break 'outer;
            }
        }
    }
    info!(
        "Initialized block of {} particles, new total {}",
        placed,
        particles.len()
    );
}

pub fn integrate(particles: &mut Vec<Particle>) {
    particles.par_iter_mut().for_each(|p| {
        p.v += DT * p.f / p.rho;
        p.x += DT * p.v;

        // enforce boundary conditions
        if p.x.x - EPS < 0.0 {
            p.v.x *= BOUND_DAMPING;
            p.x.x = EPS;
        }
        if p.x.x + EPS > VIEW_WIDTH {
            p.v.x *= BOUND_DAMPING;
            p.x.x = VIEW_WIDTH - EPS;
        }
        if p.x.y - EPS < 0.0 {
            p.v.y *= BOUND_DAMPING;
            p.x.y = EPS;
        }
        if p.x.y + EPS > VIEW_HEIGHT {
            p.v.y *= BOUND_DAMPING;
            p.x.y = VIEW_HEIGHT - EPS;
        }
    })
}

pub fn compute_density_pressure(particles: &mut Vec<Particle>) {
    let particles_initial = particles.clone();
    particles.par_iter_mut().for_each(|pi| {
        let mut rho = 0.0f32;
        for pj in particles_initial.iter() {
            let rij = pj.x - pi.x;
            let r2 = rij.length_squared();
            if r2 < HSQ {
                rho += MASS * *POLY6 * f32::powf(HSQ - r2, 3.0);
            }
        }
        pi.rho = rho;
        pi.p = GAS_CONST * (pi.rho - REST_DENS);
    });
}

pub fn compute_forces(particles: &mut Vec<Particle>) {
    let particles_initial = particles.clone();
    particles.par_iter_mut().enumerate().for_each(|(i, pi)| {
        let mut fpress = Vec2::ZERO;
        let mut fvisc = Vec2::ZERO;
        for (j, pj) in particles_initial.iter().enumerate() {
            if i == j {
                continue;
            }
            let rij = pj.x - pi.x;
            let r = rij.length();
            if r < H {
                fpress += -rij.normalize() * MASS * (pi.p + pj.p) / (2.0 * pj.rho)
                    * *SPIKY_GRAD
                    * f32::powf(H - r, 3.0);
                fvisc += VISC * MASS * (pj.v - pi.v) / pj.rho * *VISC_LAP * (H - r);
            }
        }
        let fgrav = G * MASS / pi.rho;
        pi.f = fpress + fvisc + fgrav;
    });
}

pub fn update(particles: &mut Vec<Particle>) {
    compute_density_pressure(particles);
    compute_forces(particles);
    integrate(particles);
}<|MERGE_RESOLUTION|>--- conflicted
+++ resolved
@@ -14,11 +14,7 @@
 use std::f32::consts::PI;
 use log::info;
 
-<<<<<<< HEAD
-#[derive(Debug, Clone, Copy)]
-=======
-#[derive(Clone, Copy, Default)]
->>>>>>> a7b7b035
+#[derive(Debug, Clone, Copy, Default)]
 pub struct Particle {
     x: Vec2,
     v: Vec2,
